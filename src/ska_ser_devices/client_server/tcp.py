--- conflicted
+++ resolved
@@ -53,10 +53,6 @@
         """
         bytestring = self._socket.recv(self._buffer_size)
         if not bytestring:
-<<<<<<< HEAD
-            # TODO not essential but helpful for debugging
-            raise StopIteration()
-=======
             self._logger.debug("TCP socket received no bytes.")
             raise StopIteration()  # not essential but helpful for debugging
 
@@ -64,7 +60,6 @@
             f"TCP socket received bytes {bytestring.hex()} "
             f"(raw string {repr(bytestring)})"
         )
->>>>>>> 0f6978e0
         return bytestring
 
 
@@ -74,12 +69,7 @@
     def handle(self) -> None:
         """Handle a client request."""
         server = cast(TcpServer, self.server)
-<<<<<<< HEAD
-        logger.info("Handle request [%s]", self.request)
-=======
         server.logger.debug(f"TCP server handling request: {repr(self.request)}")
-
->>>>>>> 0f6978e0
         bytes_iterator = _TcpBytestringIterator(self.request, server.buffer_size)
         response = server.callback(bytes_iterator)
         if response:
